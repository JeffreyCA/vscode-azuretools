{
    "name": "vscode-azureextensionui",
    "author": "Microsoft Corporation",
<<<<<<< HEAD
    "version": "0.26.0",
=======
    "version": "0.25.0",
>>>>>>> f9501a0d
    "description": "Common UI tools for developing Azure extensions for VS Code",
    "tags": [
        "azure",
        "vscode"
    ],
    "keywords": [
        "azure",
        "vscode"
    ],
    "main": "out/src/index.js",
    "types": "index.d.ts",
    "license": "MIT",
    "repository": {
        "type": "git",
        "url": "https://github.com/Microsoft/vscode-azuretools"
    },
    "bugs": {
        "url": "https://github.com/Microsoft/vscode-azuretools/issues"
    },
    "homepage": "https://github.com/Microsoft/vscode-azuretools/blob/master/ui/README.md",
    "scripts": {
        "build": "tsc -p ./",
        "prepack": "tsc -p ./",
        "compile": "tsc -watch -p ./",
        "lint": "tslint --project tsconfig.json -e src/*.d.ts -t verbose",
        "test": "gulp test",
        "prepare": "node ./node_modules/vscode/bin/install"
    },
    "dependencies": {
        "@azure/arm-resources": "^1.0.1",
        "@azure/arm-storage": "^8.1.0",
        "@azure/arm-subscriptions": "^1.0.0",
        "fs-extra": "^4.0.3",
        "html-to-text": "^4.0.0",
        "@azure/ms-rest-browserauth": "^0.1.4",
        "@azure/ms-rest-nodeauth": "^2.0.0",
        "@azure/ms-rest-azure-js": "^1.3.5",
        "@azure/ms-rest-js": "^1.8.7",
        "opn": "^6.0.0",
        "semver": "^5.6.0",
        "vscode-extension-telemetry": "^0.1.0",
        "vscode-nls": "^4.0.0"
    },
    "devDependencies": {
        "@types/fs-extra": "^4.0.6",
        "@types/html-to-text": "^1.4.31",
        "@types/mocha": "^5.2.6",
        "@types/semver": "^5.5.0",
        "gulp": "^4.0.2",
        "mocha": "^5.2.0",
        "mocha-junit-reporter": "^1.22.0",
        "mocha-multi-reporters": "^1.1.7",
        "tslint": "^5.16.0",
        "tslint-microsoft-contrib": "5.0.1",
        "typescript": "^3.4.5",
        "vscode": "^1.1.34"
    },
    "engines": {
        "vscode": "^1.26.0"
    }
}<|MERGE_RESOLUTION|>--- conflicted
+++ resolved
@@ -1,11 +1,7 @@
 {
     "name": "vscode-azureextensionui",
     "author": "Microsoft Corporation",
-<<<<<<< HEAD
     "version": "0.26.0",
-=======
-    "version": "0.25.0",
->>>>>>> f9501a0d
     "description": "Common UI tools for developing Azure extensions for VS Code",
     "tags": [
         "azure",
@@ -40,7 +36,6 @@
         "@azure/arm-subscriptions": "^1.0.0",
         "fs-extra": "^4.0.3",
         "html-to-text": "^4.0.0",
-        "@azure/ms-rest-browserauth": "^0.1.4",
         "@azure/ms-rest-nodeauth": "^2.0.0",
         "@azure/ms-rest-azure-js": "^1.3.5",
         "@azure/ms-rest-js": "^1.8.7",
